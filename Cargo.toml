--- conflicted
+++ resolved
@@ -1,7 +1,7 @@
 [package]
 
 name = "piston2d-graphics"
-version = "0.0.47"
+version = "0.0.48"
 authors = [
     "bvssvni <bvssvni@gmail.com>",
     "Coeuvre <coeuvre@gmail.com>",
@@ -21,19 +21,12 @@
 name = "graphics"
 path = "./src/lib.rs"
 
-<<<<<<< HEAD
 # [dependencies.piston-viewport]
 # git = "https://github.com/PistonDevelopers/viewport"
-=======
-[dependencies.vecmath]
-#git = "https://github.com/PistonDevelopers/vecmath"
-version = "0.0.23"
->>>>>>> 48339b67
 
 # [dependencies.vecmath]
 # git = "https://github.com/PistonDevelopers/vecmath"
 
-<<<<<<< HEAD
 # [dependencies.draw_state]
 # git = "https://github.com/gfx-rs/draw_state"
 
@@ -54,20 +47,3 @@
 piston-viewport = "0.0.3"
 read_color = "0.0.2"
 vecmath = "0.0.23"
-=======
-[dependencies.piston-viewport]
-#git = "https://github.com/PistonDevelopers/viewport"
-version = "0.0.3"
-
-[dependencies.piston-texture]
-#git = "https://github.com/PistonDevelopers/texture"
-version = "0.0.1"
-
-[dependencies.read_color]
-#git = "https://github.com/PistonDevelopers/read_color"
-version = "0.0.2"
-
-[dependencies.interpolation]
-#git = "https://github.com/PistonDevelopers/interpolation"
-version = "0.0.6"
->>>>>>> 48339b67
